# Copyright (c) 2018 Ultimaker B.V.
# Uranium is released under the terms of the LGPLv3 or higher.

import argparse
import os
import sys
import threading

from UM.Controller import Controller
from UM.Message import Message #For typing.
from UM.PluginRegistry import PluginRegistry
from UM.Resources import Resources
from UM.Operations.OperationStack import OperationStack
from UM.Event import CallFunctionEvent
import UM.Settings
import UM.Settings.ContainerStack
import UM.Settings.InstanceContainer
from UM.Settings.ContainerRegistry import ContainerRegistry
from UM.Signal import Signal, signalemitter
from UM.Logger import Logger
from UM.Preferences import Preferences
from UM.View.Renderer import Renderer #For typing.
from UM.OutputDevice.OutputDeviceManager import OutputDeviceManager
from UM.i18n import i18nCatalog

try:
    from UM.LibraryDir import UraniumLibraryDir
except ImportError:
    UraniumLibraryDir = "lib"

from typing import TYPE_CHECKING, Dict, List, Callable, Any, Optional
if TYPE_CHECKING:
    from UM.Backend.Backend import Backend
    from UM.Settings.ContainerStack import ContainerStack
    from UM.Extension import Extension


##  Central object responsible for running the main event loop and creating other central objects.
#
#   The Application object is a central object for accessing other important objects. It is also
#   responsible for starting the main event loop. It is passed on to plugins so it can be easily
#   used to access objects required for those plugins.
@signalemitter
class Application:
    ##  Init method
    #
    #   \param name \type{string} The name of the application.
    #   \param version \type{string} Version, formatted as major.minor.rev
    #   \param build_type Additional version info on the type of build this is, such as "master".
    #   \param is_debug_mode Whether to run in debug mode.
    def __init__(self, name: str, version: str, build_type: str = "", is_debug_mode: bool = False, **kwargs) -> None:
        if Application.__instance is not None:
            raise RuntimeError("Try to create singleton '%s' more than once" % self.__class__.__name__)
        Application.__instance = self

        super().__init__()  # Call super to make multiple inheritance work.

        self._app_name = name #type: str
        self._version = version #type: str
        self._build_type = build_type #type: str
        self._is_debug_mode = is_debug_mode #type: bool
        self._is_headless = False #type: bool
        self._use_external_backend = False #type: bool

        self._cli_args = None #type: argparse.Namespace
        self._cli_parser = argparse.ArgumentParser(prog = self._app_name, add_help = False) #type: argparse.ArgumentParser

        self._main_thread = threading.current_thread() #type: threading.Thread

        self.default_theme = self._app_name  #type: str # Default theme is the application name
        self._default_language = "en_US" #type: str

        self._preferences_filename = None #type: str
        self._preferences = None #type: Preferences

        self._extensions = [] #type: List[Extension]
        self._required_plugins = [] #type: List[str]

        self._plugin_registry = None #type: PluginRegistry
        self._container_registry_class = ContainerRegistry #type: type
        self._container_registry = None #type: ContainerRegistry
        self._global_container_stack = None #type: ContainerStack

        self._renderer = None #type: Renderer
        self._controller = None #type: Controller
        self._backend = None #type: Backend
        self._output_device_manager = None #type: OutputDeviceManager
        self._operation_stack = None #type: OperationStack

        self._visible_messages = [] #type: List[Message]
        self._message_lock = threading.Lock() #type: threading.Lock

        self._app_install_dir = self.getInstallPrefix() #type: str

    # Adds the command line options that can be parsed by the command line parser.
    # Can be overridden to add additional command line options to the parser.
    def addCommandLineOptions(self) -> None:
        self._cli_parser.add_argument("--version",
                                      action = "version",
                                      version = "%(prog)s version: {0}".format(self._version))
        self._cli_parser.add_argument("--external-backend",
                                      action = "store_true",
                                      default = False,
                                      help = "Use an externally started backend instead of starting it automatically. This is a debug feature to make it possible to run the engine with debug options enabled.")
        self._cli_parser.add_argument('--headless',
                                      action = 'store_true',
                                      default = False,
                                      help = "Hides all GUI elements.")
        self._cli_parser.add_argument("--debug",
                                      action = "store_true",
                                      default = False,
                                      help = "Turn on the debug mode by setting this option.")

    def parseCliOptions(self) -> None:
        self._cli_args = self._cli_parser.parse_args()

        self._is_headless = self._cli_args.headless
        self._is_debug_mode = self._cli_args.debug or self._is_debug_mode
        self._use_external_backend = self._cli_args.external_backend

    # Performs initialization that must be done before start.
    def initialize(self) -> None:
        # For Ubuntu Unity this makes Qt use its own menu bar rather than pass it on to Unity.
        os.putenv("UBUNTU_MENUPROXY", "0")

        # Custom signal handling
        Signal._app = self
        Signal._signalQueue = self

        # Initialize Resources. Set the application name and version here because we can only know the actual info
        # after the __init__() has been called.
        Resources.ApplicationIdentifier = self._app_name
        Resources.ApplicationVersion = self._version

        Resources.addSearchPath(os.path.join(os.path.dirname(sys.executable), "resources"))
        Resources.addSearchPath(os.path.join(self._app_install_dir, "share", "uranium", "resources"))
        Resources.addSearchPath(os.path.join(self._app_install_dir, "Resources", "uranium", "resources"))
        Resources.addSearchPath(os.path.join(self._app_install_dir, "Resources", self._app_name, "resources"))

        if not hasattr(sys, "frozen"):
            Resources.addSearchPath(os.path.join(os.path.abspath(os.path.dirname(__file__)), "..", "resources"))

        i18nCatalog.setApplication(self)

        PluginRegistry.addType("backend", self.setBackend)
        PluginRegistry.addType("logger", Logger.addLogger)
        PluginRegistry.addType("extension", self.addExtension)

        self._preferences = Preferences()
        self._preferences.addPreference("general/language", self._default_language)
        self._preferences.addPreference("general/visible_settings", "")
        self._preferences.addPreference("general/plugins_to_remove", "")
        self._preferences.addPreference("general/disabled_plugins", "")

        self._controller = Controller(self)
        self._output_device_manager = OutputDeviceManager()

        self._operation_stack = OperationStack(self._controller)

        self._plugin_registry = PluginRegistry(self)

<<<<<<< HEAD
        self._plugin_registry.addPluginLocation(os.path.join(self._app_install_dir, "lib", "uranium"))
=======
        self._operation_stack = OperationStack(self.getController()) #type: OperationStack

        self._plugin_registry = PluginRegistry.getInstance() #type: PluginRegistry

        self._plugin_registry.addPluginLocation(os.path.join(Application.getInstallPrefix(), UraniumLibraryDir, "uranium"))
>>>>>>> 7f5015d0
        self._plugin_registry.addPluginLocation(os.path.join(os.path.dirname(sys.executable), "plugins"))
        self._plugin_registry.addPluginLocation(os.path.join(self._app_install_dir, "Resources", "uranium", "plugins"))
        self._plugin_registry.addPluginLocation(os.path.join(self._app_install_dir, "Resources", self._app_name, "plugins"))
        # Locally installed plugins
        local_path = os.path.join(Resources.getStoragePath(Resources.Resources), "plugins")
        # Ensure the local plugins directory exists
        try:
            os.makedirs(local_path)
        except OSError:
            pass
        self._plugin_registry.addPluginLocation(local_path)

        if not hasattr(sys, "frozen"):
            self._plugin_registry.addPluginLocation(os.path.join(os.path.abspath(os.path.dirname(__file__)), "..", "plugins"))

        self._container_registry = self._container_registry_class(self)

        UM.Settings.InstanceContainer.setContainerRegistry(self._container_registry)
        UM.Settings.ContainerStack.setContainerRegistry(self._container_registry)

        self.showMessageSignal.connect(self.showMessage)
        self.hideMessageSignal.connect(self.hideMessage)

    def startSplashWindowPhase(self) -> None:
        pass

    def startPostSplashWindowPhase(self) -> None:
        pass

    ##  Run the main event loop.
    #   This method should be re-implemented by subclasses to start the main event loop.
    #   \exception NotImplementedError
    def run(self):
        raise NotImplementedError("Run must be implemented by application")

    def getContainerRegistry(self):
        return self._container_registry

    ##  Emitted when the application window was closed and we need to shut down the application
    applicationShuttingDown = Signal()

    showMessageSignal = Signal()

    hideMessageSignal = Signal()

    globalContainerStackChanged = Signal()

    workspaceLoaded = Signal()

    def setGlobalContainerStack(self, stack: "ContainerStack") -> None:
        self._global_container_stack = stack
        self.globalContainerStackChanged.emit()

    def getGlobalContainerStack(self) -> Optional["ContainerStack"]:
        return self._global_container_stack

    def hideMessage(self, message: Message) -> None:
        raise NotImplementedError

    def showMessage(self, message: Message) -> None:
        raise NotImplementedError

    def showToastMessage(self, title: str, message: str) -> None:
        raise NotImplementedError

    ##  Get the version of the application
    def getVersion(self) -> str:
        return self._version

    ##  Get the build type of the application
    def getBuildType(self) -> str:
        return self._build_type

    def getIsDebugMode(self) -> bool:
        return self._is_debug_mode

    def getIsHeadLess(self) -> bool:
        return self._is_headless

    def getUseExternalBackend(self) -> bool:
        return self._use_external_backend

    visibleMessageAdded = Signal()

    ##  Hide message by ID (as provided by built-in id function)
    def hideMessageById(self, message_id: int):
        # If a user and the application tries to close same message dialog simultaneously, message_id could become an empty
        # string, and then the application will raise an error when trying to do "int(message_id)".
        # So we check the message_id here.
        if not message_id:
            return

        found_message = None
        with self._message_lock:
            for message in self._visible_messages:
                if id(message) == int(message_id):
                    found_message = message
        if found_message is not None:
            self.hideMessageSignal.emit(found_message)

    visibleMessageRemoved = Signal()

    ##  Get list of all visible messages
    def getVisibleMessages(self) -> List[Message]:
        with self._message_lock:
            return self._visible_messages

    ##  Function that needs to be overridden by child classes with a list of plugins it needs.
    def _loadPlugins(self) -> None:
        pass

    ##  Get name of the application.
    #   \returns app_name \type{string}
    def getApplicationName(self) -> str:
        return self._app_name

    ##  Get the preferences.
    #   \return preferences \type{Preferences}
    def getPreferences(self) -> Preferences:
        return self._preferences

    def savePreferences(self) -> None:
        if self._preferences_filename:
            self._preferences.writeToFile(self._preferences_filename)
        else:
            Logger.log("i", "Preferences filename not set. Unable to save file.")

    ##  Get the currently used IETF language tag.
    #   The returned tag is during runtime used to translate strings.
    #   \returns Language tag.
    def getApplicationLanguage(self) -> str:
        language = os.getenv("URANIUM_LANGUAGE")
        if not language:
            language = self._preferences.getValue("general/language")
        if not language:
            language = os.getenv("LANGUAGE")
        if not language:
            language = self._default_language

        return language

    ##  Application has a list of plugins that it *must* have. If it does not have these, it cannot function.
    #   These plugins can not be disabled in any way.
    def getRequiredPlugins(self) -> List[str]:
        return self._required_plugins

    ##  Set the plugins that the application *must* have in order to function.
    #   \param plugin_names \type{list} List of strings with the names of the required plugins
    def setRequiredPlugins(self, plugin_names: List[str]) -> None:
        self._required_plugins = plugin_names

    ##  Set the backend of the application (the program that does the heavy lifting).
    def setBackend(self, backend: "Backend") -> None:
        self._backend = backend

    ##  Get the backend of the application (the program that does the heavy lifting).
    #   \returns Backend \type{Backend}
    def getBackend(self) -> "Backend":
        return self._backend

    ##  Get the PluginRegistry of this application.
    #   \returns PluginRegistry \type{PluginRegistry}
    def getPluginRegistry(self) -> PluginRegistry:
        return self._plugin_registry

    ##  Get the Controller of this application.
    #   \returns Controller \type{Controller}
    def getController(self) -> Controller:
        return self._controller

    def getOperationStack(self) -> OperationStack:
        return self._operation_stack

    def getOutputDeviceManager(self) -> OutputDeviceManager:
        return self._output_device_manager

    ##  Return an application-specific Renderer object.
    #   \exception NotImplementedError
    def getRenderer(self) -> Renderer:
        raise NotImplementedError("getRenderer must be implemented by subclasses.")

    ##  Post a function event onto the event loop.
    #
    #   This takes a CallFunctionEvent object and puts it into the actual event loop.
    #   \exception NotImplementedError
    def functionEvent(self, event: CallFunctionEvent) -> None:
        raise NotImplementedError("functionEvent must be implemented by subclasses.")

    ##  Call a function the next time the event loop runs.
    #
    #   You can't get the result of this function directly. It won't block.
    #   \param function The function to call.
    #   \param args The positional arguments to pass to the function.
    #   \param kwargs The keyword arguments to pass to the function.
    def callLater(self, func: Callable[..., Any], *args, **kwargs) -> None:
        event = CallFunctionEvent(func, args, kwargs)
        self.functionEvent(event)

    ##  Get the application's main thread.
    def getMainThread(self) -> threading.Thread:
        return self._main_thread

    def addExtension(self, extension: "Extension") -> None:
        self._extensions.append(extension)

    def getExtensions(self) -> List["Extension"]:
        return self._extensions

    @staticmethod
    def getInstallPrefix() -> str:
        if "python" in os.path.basename(sys.executable):
            return os.path.abspath(os.path.join(os.path.dirname(sys.argv[0]), ".."))
        else:
            return os.path.abspath(os.path.join(os.path.dirname(sys.executable), ".."))

    __instance = None   # type: Application

    @classmethod
    def getInstance(cls, *args, **kwargs) -> "Application":
        return cls.__instance<|MERGE_RESOLUTION|>--- conflicted
+++ resolved
@@ -159,15 +159,11 @@
 
         self._plugin_registry = PluginRegistry(self)
 
-<<<<<<< HEAD
-        self._plugin_registry.addPluginLocation(os.path.join(self._app_install_dir, "lib", "uranium"))
-=======
         self._operation_stack = OperationStack(self.getController()) #type: OperationStack
 
         self._plugin_registry = PluginRegistry.getInstance() #type: PluginRegistry
 
-        self._plugin_registry.addPluginLocation(os.path.join(Application.getInstallPrefix(), UraniumLibraryDir, "uranium"))
->>>>>>> 7f5015d0
+        self._plugin_registry.addPluginLocation(os.path.join(self._app_install_dir, UraniumLibraryDir, "uranium"))
         self._plugin_registry.addPluginLocation(os.path.join(os.path.dirname(sys.executable), "plugins"))
         self._plugin_registry.addPluginLocation(os.path.join(self._app_install_dir, "Resources", "uranium", "plugins"))
         self._plugin_registry.addPluginLocation(os.path.join(self._app_install_dir, "Resources", self._app_name, "plugins"))
