--- conflicted
+++ resolved
@@ -385,17 +385,12 @@
     def isPackageInstalled(self, package_id: str) -> bool:
         return self.getInstalledPackageInfo(package_id) is not None
 
-<<<<<<< HEAD
-    # This is called by drag-and-dropping curapackage files.
     @pyqtSlot(QUrl)
     def installPackageViaDragAndDrop(self, file_url: str) -> None:
+        """This is called by drag-and-dropping curapackage files."""
         filename = QUrl(file_url).toLocalFile()
         return self.installPackage(filename)
 
-=======
-    ## Schedules the given package file to be installed upon the next start.
-    # \return The to-be-installed package_id or None if something went wrong
->>>>>>> 3d873d24
     @pyqtSlot(str)
     def installPackage(self, filename: str) -> Optional[str]:
         """Schedules the given package file to be installed upon the next start.
