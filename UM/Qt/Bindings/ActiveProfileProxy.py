# Copyright (c) 2015 Ultimaker B.V.
# Uranium is released under the terms of the AGPLv3 or higher.

from PyQt5.QtCore import pyqtSlot, pyqtProperty, pyqtSignal, QObject, QVariant, QUrl, QTimer

from UM.Application import Application
from UM.PluginRegistry import PluginRegistry

from . import ContainerProxy

from copy import deepcopy

class ActiveProfileProxy(QObject):
    def __init__(self, parent = None):
        super().__init__(parent)
        self._setting_values = {}
        self._container_proxy = ContainerProxy.ContainerProxy(self._setting_values)
        self._active_profile = None
<<<<<<< HEAD
        self._manager = Application.getInstance().getMachineManager()
        self._manager.activeProfileChanged.connect(self._onActiveProfileChanged)
=======

        # Workaround for flooding the UI with change notifications when setting
        # values change.
        #
        # Rather than react to each individual change notification, we start a
        # timer that will trigger once when all change notification ends.
        self._setting_change_timer = QTimer()
        self._setting_change_timer.setInterval(50)
        self._setting_change_timer.setSingleShot(True)
        self._setting_change_timer.timeout.connect(self._onSettingChangeTimer)

        Application.getInstance().getMachineManager().activeProfileChanged.connect(self._onActiveProfileChanged)

        # When there are current settings and machine instance is changed, there is no profile changed event. We should
        # pretend there is though.
        Application.getInstance().getMachineManager().activeMachineInstanceChanged.connect(self._onActiveProfileChanged)
>>>>>>> 76de51ad
        self._onActiveProfileChanged()

    activeProfileChanged = pyqtSignal()

    @pyqtProperty(bool, notify = activeProfileChanged)
    def valid(self):
        return self._active_profile != None

    ## Check if the currently selected profile (not the working profile) is readonly
    @pyqtProperty(bool, notify = activeProfileChanged)
    def readOnly(self):
        profile = self._manager.getActiveProfile()
        if profile:
            return profile.isReadOnly()

    settingValuesChanges = pyqtSignal()

    @pyqtProperty(bool, notify = settingValuesChanges)
    def hasCustomisedValues(self):
        return self._active_profile.hasChangedSettings() == True

    @pyqtProperty(QObject, notify = settingValuesChanges)
    def settingValues(self):
        return self._container_proxy

    @pyqtSlot(str, "QVariant")
    def setSettingValue(self, key, value):
        self._active_profile.setSettingValue(key, value)

    ## Show any settings that have a value in the current profile but are not visible.
    @pyqtSlot(str)
    def showHiddenValues(self, category_id):
        category = Application.getInstance().getMachineManager().getActiveMachineInstance().getMachineDefinition().getSettingsCategory(category_id)
        for setting in category.getAllSettings():
            if not setting.isVisible() and self._active_profile.hasSettingValue(setting.getKey(), filter_defaults = False):
                setting.setVisible(True)
        category.visibleChanged.emit(category)

    ## Reload a clean copy of the currently selected profile.
    @pyqtSlot()
    def discardChanges(self):
        self._active_profile.setChangedSettings({})
        self._manager.setActiveProfile(self._manager.getActiveProfile(), force = True)

    ## Update the currently selected profile with the settings from the working profile and reselect it.
    @pyqtSlot()
    def updateProfile(self):
        changed_settings = deepcopy(self._active_profile.getChangedSettings())
        self._manager.getActiveProfile().setChangedSettings(changed_settings)
        self._active_profile.setChangedSettings({})
        self._manager.setActiveProfile(self._manager.getActiveProfile(), force = True)

    def _onActiveProfileChanged(self):
        if self._active_profile:
            self._active_profile.settingValueChanged.disconnect(self._onSettingValuesChanged)

        self._active_profile = Application.getInstance().getMachineManager().getWorkingProfile()
        self.activeProfileChanged.emit()

        if self._active_profile:
            self._active_profile.settingValueChanged.connect(self._onSettingValuesChanged)
            self._onSettingValuesChanged()

    def _onSettingValuesChanged(self, setting = None):
        self._setting_change_timer.start()

    def _onSettingChangeTimer(self):
        self._setting_values.update(self._active_profile.getAllSettingValues())
        self.settingValuesChanges.emit()

def createActiveProfileProxy(engine, script_engine):
    return ActiveProfileProxy()
<|MERGE_RESOLUTION|>--- conflicted
+++ resolved
@@ -16,10 +16,8 @@
         self._setting_values = {}
         self._container_proxy = ContainerProxy.ContainerProxy(self._setting_values)
         self._active_profile = None
-<<<<<<< HEAD
         self._manager = Application.getInstance().getMachineManager()
         self._manager.activeProfileChanged.connect(self._onActiveProfileChanged)
-=======
 
         # Workaround for flooding the UI with change notifications when setting
         # values change.
@@ -36,7 +34,6 @@
         # When there are current settings and machine instance is changed, there is no profile changed event. We should
         # pretend there is though.
         Application.getInstance().getMachineManager().activeMachineInstanceChanged.connect(self._onActiveProfileChanged)
->>>>>>> 76de51ad
         self._onActiveProfileChanged()
 
     activeProfileChanged = pyqtSignal()
