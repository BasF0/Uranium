// Copyright (c) 2015 Ultimaker B.V.
// Uranium is released under the terms of the AGPLv3 or higher.

import QtQuick 2.1
import QtQuick.Controls 1.1
import QtQuick.Layouts 1.1

import UM 1.1 as UM

PreferencesPage
{
    //: General configuration page title
    title: catalog.i18nc("@title:window","General");

    function reset() {
        UM.Preferences.resetPreference("general/language")
    }

<<<<<<< HEAD
    Column {
        //: Language selection label
        Label {
            id: languageLabel
            text: qsTr("Language")
        }

        ComboBox {
            id: languageComboBox
            model: ListModel {
                id: languageList
                //: English language combo box option
                ListElement { text: QT_TR_NOOP("English"); code: "en" }
                //: German language combo box option
                ListElement { text: QT_TR_NOOP("German"); code: "de" }
                //: French language combo box option
    //            ListElement { text: QT_TR_NOOP("French"); code: "fr" }
                //: Spanish language combo box option
                ListElement { text: QT_TR_NOOP("Spanish"); code: "es" }
                //: Italian language combo box option
    //             ListElement { text: QT_TR_NOOP("Italian"); code: "it" }
                //: Finnish language combo box option
                ListElement { text: QT_TR_NOOP("Finnish"); code: "fi" }
                //: Russian language combo box option
                ListElement { text: QT_TR_NOOP("Russian"); code: "ru" }
            }

            currentIndex: {
                var code = UM.Preferences.getValue("general/language");
                for(var i = 0; i < languageList.count; ++i) {
                    if(model.get(i).code == code) {
                        return i
                    }
=======
    //: Language selection label
    Label
    {
        id: languageLabel
        text: catalog.i18nc("@label","Language")
        UM.I18nCatalog { id: catalog; name:"uranium"}
    }

    ComboBox
    {
        id: languageComboBox
        model: ListModel {
            id: languageList
            //: English language combo box option
            ListElement { text: QT_TR_NOOP("English"); code: "en" }
            //: German language combo box option
            ListElement { text: QT_TR_NOOP("German"); code: "de" }
            //: French language combo box option
//            ListElement { text: QT_TR_NOOP("French"); code: "fr" }
            //: Spanish language combo box option
            ListElement { text: QT_TR_NOOP("Spanish"); code: "es" }
            //: Italian language combo box option
//             ListElement { text: QT_TR_NOOP("Italian"); code: "it" }
            //: Finnish language combo box option
            ListElement { text: QT_TR_NOOP("Finnish"); code: "fi" }
            //: Russian language combo box option
            ListElement { text: QT_TR_NOOP("Russian"); code: "ru" }
        }

        currentIndex:
        {
            var code = UM.Preferences.getValue("general/language");
            for(var i = 0; i < languageList.count; ++i)
            {
                if(model.get(i).code == code)
                {
                    return i
>>>>>>> 5a712ecf
                }
            }
            onActivated: UM.Preferences.setValue("general/language", model.get(index).code)

            Component.onCompleted: {
                // Because ListModel is stupid and does not allow using qsTr() for values.
                for(var i = 0; i < languageList.count; ++i) {
                    languageList.setProperty(i, "text", qsTr(languageList.get(i).text));
                }

<<<<<<< HEAD
                // Glorious hack time. ComboBox does not update the text properly after changing the
                // model. So change the indices around to force it to update.
                currentIndex += 1;
                currentIndex -= 1;
=======
        Component.onCompleted:
        {
            // Because ListModel is stupid and does not allow using qsTr() for values.
            for(var i = 0; i < languageList.count; ++i)
            {
                languageList.setProperty(i, "text", catalog.i18nc("@action:menu",languageList.get(i).text));
>>>>>>> 5a712ecf
            }
        }

<<<<<<< HEAD
        Label {
            id: languageCaption;

            //: Language change warning
            text: qsTr("You will need to restart the application for language changes to have effect.")
            wrapMode: Text.WordWrap
            font.italic: true
        }
=======
    Label
    {
        id: languageCaption;
        Layout.fillHeight: true
        Layout.fillWidth: true //only two lines left of qt layouts (nescesseray because PreferencesDialog work with layouts)

        //: Language change warning
        text: catalog.i18nc("@label","You will need to restart the application for language changes to have effect.")
        wrapMode: Text.WordWrap
        font.italic: true
>>>>>>> 5a712ecf
    }
}<|MERGE_RESOLUTION|>--- conflicted
+++ resolved
@@ -16,15 +16,17 @@
         UM.Preferences.resetPreference("general/language")
     }
 
-<<<<<<< HEAD
-    Column {
-        //: Language selection label
-        Label {
+    Column
+    {
+        Label
+        {
             id: languageLabel
-            text: qsTr("Language")
+            text: catalog.i18nc("@label","Language")
+            UM.I18nCatalog { id: catalog; name:"uranium"}
         }
 
-        ComboBox {
+        ComboBox
+        {
             id: languageComboBox
             model: ListModel {
                 id: languageList
@@ -44,97 +46,40 @@
                 ListElement { text: QT_TR_NOOP("Russian"); code: "ru" }
             }
 
-            currentIndex: {
+            currentIndex:
+            {
                 var code = UM.Preferences.getValue("general/language");
-                for(var i = 0; i < languageList.count; ++i) {
-                    if(model.get(i).code == code) {
+                for(var i = 0; i < languageList.count; ++i)
+                {
+                    if(model.get(i).code == code)
+                    {
                         return i
                     }
-=======
-    //: Language selection label
-    Label
-    {
-        id: languageLabel
-        text: catalog.i18nc("@label","Language")
-        UM.I18nCatalog { id: catalog; name:"uranium"}
-    }
-
-    ComboBox
-    {
-        id: languageComboBox
-        model: ListModel {
-            id: languageList
-            //: English language combo box option
-            ListElement { text: QT_TR_NOOP("English"); code: "en" }
-            //: German language combo box option
-            ListElement { text: QT_TR_NOOP("German"); code: "de" }
-            //: French language combo box option
-//            ListElement { text: QT_TR_NOOP("French"); code: "fr" }
-            //: Spanish language combo box option
-            ListElement { text: QT_TR_NOOP("Spanish"); code: "es" }
-            //: Italian language combo box option
-//             ListElement { text: QT_TR_NOOP("Italian"); code: "it" }
-            //: Finnish language combo box option
-            ListElement { text: QT_TR_NOOP("Finnish"); code: "fi" }
-            //: Russian language combo box option
-            ListElement { text: QT_TR_NOOP("Russian"); code: "ru" }
-        }
-
-        currentIndex:
-        {
-            var code = UM.Preferences.getValue("general/language");
-            for(var i = 0; i < languageList.count; ++i)
-            {
-                if(model.get(i).code == code)
-                {
-                    return i
->>>>>>> 5a712ecf
                 }
             }
+
             onActivated: UM.Preferences.setValue("general/language", model.get(index).code)
 
-            Component.onCompleted: {
+            Component.onCompleted:
+            {
                 // Because ListModel is stupid and does not allow using qsTr() for values.
-                for(var i = 0; i < languageList.count; ++i) {
-                    languageList.setProperty(i, "text", qsTr(languageList.get(i).text));
+                for(var i = 0; i < languageList.count; ++i)
+                {
+                    languageList.setProperty(i, "text", catalog.i18nc("@action:menu",languageList.get(i).text));
                 }
-
-<<<<<<< HEAD
-                // Glorious hack time. ComboBox does not update the text properly after changing the
-                // model. So change the indices around to force it to update.
-                currentIndex += 1;
-                currentIndex -= 1;
-=======
-        Component.onCompleted:
-        {
-            // Because ListModel is stupid and does not allow using qsTr() for values.
-            for(var i = 0; i < languageList.count; ++i)
-            {
-                languageList.setProperty(i, "text", catalog.i18nc("@action:menu",languageList.get(i).text));
->>>>>>> 5a712ecf
             }
         }
 
-<<<<<<< HEAD
-        Label {
+        Label
+        {
             id: languageCaption;
+            Layout.fillHeight: true
+            Layout.fillWidth: true //only two lines left of qt layouts (nescesseray because PreferencesDialog work with layouts)
 
             //: Language change warning
-            text: qsTr("You will need to restart the application for language changes to have effect.")
+            text: catalog.i18nc("@label","You will need to restart the application for language changes to have effect.")
             wrapMode: Text.WordWrap
             font.italic: true
         }
-=======
-    Label
-    {
-        id: languageCaption;
-        Layout.fillHeight: true
-        Layout.fillWidth: true //only two lines left of qt layouts (nescesseray because PreferencesDialog work with layouts)
-
-        //: Language change warning
-        text: catalog.i18nc("@label","You will need to restart the application for language changes to have effect.")
-        wrapMode: Text.WordWrap
-        font.italic: true
->>>>>>> 5a712ecf
     }
 }