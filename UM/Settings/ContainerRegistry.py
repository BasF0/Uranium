    # Copyright (c) 2016 Ultimaker B.V.
# Uranium is released under the terms of the AGPLv3 or higher.

import os
import re #For finding containers with asterisks in the constraints.
import urllib #For ensuring container file names are proper file names
import urllib.parse
import pickle #For serializing/deserializing Python classes to binary files
from typing import List, cast

from contextlib import contextmanager

from UM.PluginRegistry import PluginRegistry
from UM.Resources import Resources, UnsupportedStorageTypeError
from UM.MimeTypeDatabase import MimeType, MimeTypeDatabase
from UM.Logger import Logger
from UM.SaveFile import SaveFile
from UM.Settings.ContainerInterface import ContainerInterface
from UM.Signal import Signal, signalemitter
from UM.LockFile import LockFile

import UM.Dictionary
from UM.Application import Application

from UM.Settings.DefinitionContainer import DefinitionContainer
from UM.Settings.ContainerStack import ContainerStack
from UM.Settings.InstanceContainer import InstanceContainer
from UM.Settings.Interfaces import ContainerRegistryInterface
from UM.Settings.Interfaces import DefinitionContainerInterface


CONFIG_LOCK_FILENAME = "uranium.lock"


##  Central class to manage all Setting containers.
#
#
@signalemitter
class ContainerRegistry(ContainerRegistryInterface):
    def __init__(self, *args, **kwargs):
        super().__init__(*args, **kwargs)

        self._emptyInstanceContainer = _EmptyInstanceContainer("empty")

        self._containers = [self._emptyInstanceContainer]   # type: List[ContainerInterface]
        self._id_container_cache = {}
        self._resource_types = [Resources.DefinitionContainers] # type: List[int]

    containerAdded = Signal()
    containerRemoved = Signal()

    def addResourceType(self, type: int) -> None:
        self._resource_types.append(type)

    ##  Find all DefinitionContainer objects matching certain criteria.
    #
    #   \param kwargs \type{dict} A dictionary of keyword arguments containing
    #   keys and values that need to match the metadata of the
    #   DefinitionContainer. An asterisk in the values can be used to denote a
    #   wildcard.
    def findDefinitionContainers(self, **kwargs) -> List[DefinitionContainerInterface]:
        return cast(List[DefinitionContainerInterface], self.findContainers(DefinitionContainer, **kwargs))

    ##  Find all InstanceContainer objects matching certain criteria.
    #
    #   \param kwargs \type{dict} A dictionary of keyword arguments containing
    #   keys and values that need to match the metadata of the
    #   InstanceContainer. An asterisk in the values can be used to denote a
    #   wildcard.
    def findInstanceContainers(self, **kwargs) -> List[InstanceContainer]:
        return cast(List[InstanceContainer], self.findContainers(InstanceContainer, **kwargs))

    ##  Find all ContainerStack objects matching certain criteria.
    #
    #   \param kwargs \type{dict} A dictionary of keyword arguments containing
    #   keys and values that need to match the metadata of the ContainerStack.
    #   An asterisk in the values can be used to denote a wildcard.
    def findContainerStacks(self, **kwargs) -> List[ContainerStack]:
        return cast(List[ContainerStack], self.findContainers(ContainerStack, **kwargs))

    ##  Find all container objects matching certain criteria.
    #
    #   \param container_type If provided, return only objects that are
    #   instances or subclasses of container_type.
    #   \param kwargs \type{dict} A dictionary of keyword arguments containing
    #   keys and values that need to match the metadata of the container. An
    #   asterisk can be used to denote a wildcard.
    #
    #   \return A list of containers matching the search criteria, or an empty
    #   list if nothing was found.
    def findContainers(self, container_type = None, ignore_case = False, **kwargs) -> List[ContainerInterface]:
        containers = []

        if len(kwargs) == 1 and "id" in kwargs:
            # If we are just searching for a single container by ID, look it up from the container cache
            container = self._id_container_cache.get(kwargs.get("id"))
            if container:
                # Add an extra check to make sure the found container matches the requested container type.
                # This should never occur but has happened with broken configurations.
                if not container_type:
                    return [ container ]
                elif isinstance(container, container_type):
                    return [ container ]

        for container in self._containers:
            if container_type and not isinstance(container, container_type):
                continue

            matches_container = True
            for key, value in kwargs.items():
                try:
                    if "*" in value:
                        value = re.escape(value) #Escape for regex patterns.
                        value = "^" + value.replace("\\*", ".*") + "$" #Instead of (now escaped) asterisks, match on any string. Also add anchors for a complete match.
                        if ignore_case:
                            value_pattern = re.compile(value, re.IGNORECASE)
                        else:
                            value_pattern = re.compile(value)

                        if key == "id":
                            if not value_pattern.match(container.getId()):
                                matches_container = False
                            continue
                        elif key == "name":
                            if not value_pattern.match(container.getName()):
                                matches_container = False
                            continue
                        elif key == "definition":
                            try:
                                if not value_pattern.match(container.getDefinition().getId()):
                                    matches_container = False
                                continue
                            except AttributeError:  # Only instanceContainers have a get definition. We can ignore all others.
                                pass

                        if not value_pattern.match(str(container.getMetaDataEntry(key))):
                            matches_container = False
                    elif not ignore_case:
                        if key == "id":
                            if value != container.getId():
                                matches_container = False
                            continue
                        elif key == "name":
                            if value != container.getName():
                                matches_container = False
                            continue
                        elif key == "definition":
                            try:
                                if value != container.getDefinition().getId():
                                    matches_container = False
                                continue
                            except AttributeError:  # Only instanceContainers have a get definition. We can ignore all others.
                                pass

                        if value != str(container.getMetaDataEntry(key)):
                            matches_container = False
                    else:
                        if key == "id":
                            if value.lower() != container.getId().lower():
                                matches_container = False
                            continue
                        elif key == "name":
                            if value.lower() != container.getName().lower():
                                matches_container = False
                            continue
                        elif key == "definition":
                            try:
                                if value.lower() != container.getDefinition().getId().lower():
                                    matches_container = False
                                continue
                            except AttributeError:  # Only instanceContainers have a get definition. We can ignore all others.
                                pass

                        if value.lower() != str(container.getMetaDataEntry(key)).lower():
                            matches_container = False
                except TypeError: #Value was not a string.
                    if key == "id" or key == "name" or key == "definition":
                        matches_container = False
                        continue
                    elif key == "read_only":
                        try:
                            if value != container.isReadOnly():
                                matches_container = False
                            continue
                        except AttributeError:
                            pass

                    if value != container.getMetaDataEntry(key):
                        matches_container = False
                    continue

            if matches_container:
                containers.append(container)

        return containers

    ##  This is a small convenience to make it easier to support complex structures in ContainerStacks.
    def getEmptyInstanceContainer(self) -> InstanceContainer:
        return self._emptyInstanceContainer

    ##  Load all available definition containers, instance containers and
    #   container stacks.
    #
    #   \note This method does not clear the internal list of containers. This means that any containers
    #   that were already added when the first call to this method happened will not be re-added.
    def load(self) -> None:
        files = []
        for resource_type in self._resource_types:
            resources = Resources.getAllResourcesOfType(resource_type)

            try:
                resource_storage_path = Resources.getStoragePathForType(resource_type)
            except UnsupportedStorageTypeError:
                resource_storage_path = ""

            # Pre-process the list of files to insert relevant data
            # Most importantly, we need to ensure the loading order is DefinitionContainer, InstanceContainer, ContainerStack
            for path in resources:
                mime = MimeTypeDatabase.getMimeTypeForFile(path)
                container_type = self.__mime_type_map.get(mime.name)
                if not container_type:
                    Logger.log("w", "Could not determine container type for file %s, ignoring", path)
                    continue

                type_priority = 2

                if issubclass(container_type, DefinitionContainer):
                    type_priority = 0

                if issubclass(container_type, InstanceContainer):
                    type_priority = 1

                # Since we have the mime type and resource type here, process these two properties so we do not
                # need to look up mime types etc. again.
                container_id = urllib.parse.unquote_plus(mime.stripExtension(os.path.basename(path)))
                read_only = os.path.realpath(os.path.dirname(path)) != os.path.realpath(resource_storage_path)

                files.append((type_priority, container_id, path, read_only, container_type))

        # Sort the list of files by type_priority so we can ensure correct loading order.
        files = sorted(files, key = lambda i: i[0])

        for _, container_id, file_path, read_only, container_type in files:
            if container_id in self._id_container_cache:
                Logger.log("c", "Found a container with a duplicate ID: %s", container_id)
                Logger.log("c", "Existing container is %s, trying to load %s from %s", self._id_container_cache[container_id], container_type, file_path)
                continue

            try:
                if issubclass(container_type, DefinitionContainer):
                    definition = self._loadCachedDefinition(container_id, file_path)
                    if definition:
                        self.addContainer(definition)
                        continue

                new_container = container_type(container_id)
                with open(file_path, encoding = "utf-8") as f:
                    new_container.deserialize(f.read())
                new_container.setReadOnly(read_only)
                new_container.setPath(file_path)

                if issubclass(container_type, DefinitionContainer):
                    self._saveCachedDefinition(new_container)

                self.addContainer(new_container)
            except Exception as e:
                Logger.logException("e", "Could not deserialize container %s", container_id)

    def addContainer(self, container: ContainerInterface) -> None:
        containers = self.findContainers(container_type = container.__class__, id = container.getId())
        if containers:
            Logger.log("w", "Container of type %s and id %s already added", repr(container.__class__), container.getId())
            return

        self._containers.append(container)
        self._id_container_cache[container.getId()] = container
        self.containerAdded.emit(container)

    def removeContainer(self, container_id: str) -> None:
        containers = self.findContainers(None, id = container_id)
        if containers:
            container = containers[0]

            self._containers.remove(container)
            del self._id_container_cache[container.getId()]
            self._deleteFiles(container)
            self.containerRemoved.emit(container)

            Logger.log("d", "Removed container %s", container.getId())

        else:
            Logger.log("w", "Could not remove container with id %s, as no container with that ID is known", container_id)

    def renameContainer(self, container_id, new_name, new_id = None):
        Logger.log("d", "Renaming container %s to %s", container_id, new_name)
        containers = self.findContainers(None, id = container_id)
        if not containers:
            Logger.log("w", "Unable to rename container %s, because it does not exist", container_id)
            return

        container = containers[0]

        if new_name == container.getName():
            Logger.log("w", "Unable to rename container %s, because the name (%s) didn't change", container_id, new_name)
            return

        # Remove all files relating to the old container
        self._deleteFiles(container)
        self.containerRemoved.emit(container)

        container.setName(new_name)
        if new_id:
            del self._id_container_cache[container._id]
            container._id = new_id
            self._id_container_cache[container._id] = container # Keep cache up-to-date.

        self.containerAdded.emit(container)

    def saveAll(self) -> None:
        for instance in self.findInstanceContainers():
            if not instance.isDirty():
                continue

            try:
                data = instance.serialize()
            except NotImplementedError:
                # Serializing is not supported so skip this container
                continue
            except Exception:
                Logger.logException("e", "An exception occurred trying to serialize container %s", instance.getId())
                continue

            mime_type = self.getMimeTypeForContainer(type(instance))
            file_name = urllib.parse.quote_plus(instance.getId()) + "." + mime_type.preferredSuffix
            path = Resources.getStoragePath(Resources.InstanceContainers, file_name)
            with SaveFile(path, "wt") as f:
                f.write(data)

        for stack in self.findContainerStacks():
            if not stack.isDirty():
                continue

            try:
                data = stack.serialize()
            except NotImplementedError:
                # Serializing is not supported so skip this container
                continue
            except Exception:
                Logger.logException("e", "An exception occurred trying to serialize container %s", stack.getId())
                continue

            mime_type = self.getMimeTypeForContainer(type(stack))
            file_name = urllib.parse.quote_plus(stack.getId()) + "." + mime_type.preferredSuffix
            path = Resources.getStoragePath(Resources.ContainerStacks, file_name)
            with SaveFile(path, "wt") as f:
                f.write(data)

        for definition in self.findDefinitionContainers():
            try:
                data = definition.serialize()
            except NotImplementedError:
                # Serializing is not supported so skip this container
                continue
            except Exception:
                Logger.logException("e", "An exception occurred trying to serialize container %s", definition.getId())
                continue

            mime_type = self.getMimeTypeForContainer(type(definition))
            file_name = urllib.parse.quote_plus(definition.getId()) + "." + mime_type.preferredSuffix
            path = Resources.getStoragePath(Resources.DefinitionContainers, file_name)
            with SaveFile(path, "wt") as f:
                f.write(data)

    ##  Creates a new unique name for a container that doesn't exist yet.
    #
    #   It tries if the original name you provide exists, and if it doesn't
    #   it'll add a " #1" or " #2" after the name to make it unique.
    #
    #   \param original The original name that may not be unique.
    #   \return A unique name that looks a lot like the original but may have
    #   a number behind it to make it unique.
    def uniqueName(self, original: str) -> str:
        name = original.strip()

        if not self.findContainers(id = name, ignore_case = True) and not self.findContainers(name = name):
            return name # Nothing to do. Name is unique as it is.

        num_check = re.compile("(.*?)\s*#\d$").match(name)
        if num_check: #There is a number in the name.
            name = num_check.group(1) #Filter out the number.
        if name == "": #Wait, that deleted everything!
            name = "Profile"
        unique_name = name

        i = 1
        while self.findContainers(id = unique_name, ignore_case = True) or self.findContainers(name = unique_name): #A container already has this name.
            i += 1 #Try next numbering.
            unique_name = "%s #%d" % (name, i) #Fill name like this: "Extruder #2".
        return unique_name

    ##  Add a container type that will be used to serialize/deserialize containers.
    #
    #   \param container An instance of the container type to add.
    @classmethod
    def addContainerType(cls, container):
        plugin_id = container.getPluginId()
        cls.__container_types[plugin_id] = container.__class__

        metadata = PluginRegistry.getInstance().getMetaData(plugin_id)
        cls.__mime_type_map[metadata["settings_container"]["mimetype"]] = container.__class__

    ##  Retrieve the mime type corresponding to a certain container type
    #
    #   \param container_type The type of container to get the mime type for.
    #
    #   \return A MimeType object that matches the mime type of the container or None if not found.
    @classmethod
    def getMimeTypeForContainer(cls, container_type):
        mime_type_name = UM.Dictionary.findKey(cls.__mime_type_map, container_type)
        if mime_type_name:
            return MimeTypeDatabase.getMimeType(mime_type_name)

        return None

    ##  Get the container type corresponding to a certain mime type.
    #
    #   \param mime_type The mime type to get the container type for.
    #
    #   \return A class object of a container type that corresponds to the specified mime type or None if not found.
    @classmethod
    def getContainerForMimeType(cls, mime_type):
        return cls.__mime_type_map.get(mime_type.name, None)

    ##  Get all the registered container types
    #
    #   \return A dictionary view object that provides access to the container types.
    #           The key is the plugin ID, the value the container type.
    @classmethod
    def getContainerTypes(cls):
        return cls.__container_types.items()

    # Remove all files related to a container located in a storage path
    #
    # Since we cannot assume we can write to any other path, we can only support removing from
    # a storage path. This effectively "resets" a container that is located in another resource
    # path.
    def _deleteFiles(self, container):
        for resource_type in self._resource_types:
            mime_type_name = ""
            for name, container_type in self.__mime_type_map.items():
                if container_type == container.__class__:
                    mime_type_name = name
                    break
            else:
                return

            mime_type = MimeTypeDatabase.getMimeType(mime_type_name)

            for suffix in mime_type.suffixes:
                try:
                    path = Resources.getStoragePath(resource_type, urllib.parse.quote_plus(container.getId()) + "." + suffix)
                    if os.path.isfile(path):
                        os.remove(path)
                except Exception:
                    continue

    # Load a binary cached version of a DefinitionContainer
    def _loadCachedDefinition(self, definition_id, path):
        try:
            cache_path = Resources.getPath(Resources.Cache, "definitions", self.getApplication().getVersion(), definition_id)

            cache_mtime = os.path.getmtime(cache_path)
            definition_mtime = os.path.getmtime(path)

            if definition_mtime > cache_mtime:
                # The definition is newer than the cached version, so ignore the cached version.
                Logger.log("d", "Definition file %s is newer than cache, ignoring cached version", path)
                return None

            definition = None
            with open(cache_path, "rb") as f:
                definition = pickle.load(f)

            for file_path in definition.getInheritedFiles():
                if os.path.getmtime(file_path) > cache_mtime:
                    Logger.log("d", "Definition file %s is newer than cache, ignoring cached version", file_path)
                    return None

            return definition
        except FileNotFoundError:
            return None
        except Exception as e:
            # We could not load a cached version for some reason. Ignore it.
            Logger.logException("d", "Could not load cached definition for %s", path)
            return None

    # Store a cached version of a DefinitionContainer
    def _saveCachedDefinition(self, definition):
        cache_path = Resources.getStoragePath(Resources.Cache, "definitions", self.getApplication().getVersion(), definition.id)

        # Ensure the cache path exists
        os.makedirs(os.path.dirname(cache_path), exist_ok=True)

        with open(cache_path, "wb") as f:
            pickle.dump(definition, f)

    ##  Get the lock filename including full path
    #   Dependent on when you call this function, Resources.getConfigStoragePath may return different paths
    def getLockFilename(self):
        return Resources.getStoragePath(Resources.Resources, CONFIG_LOCK_FILENAME)

    ##  Contextmanager to create a lock file and remove it afterwards.
    def lockFile(self):
        return LockFile(
            self.getLockFilename(),
            timeout = 10,
            wait_msg = "Waiting for lock file in local config dir to disappear..."
            )

    ##  Get the singleton instance for this class.
    @classmethod
    def getInstance(cls):
        # Note: Explicit use of class name to prevent issues with inheritance.
        if ContainerRegistry.__instance is None:
            ContainerRegistry.__instance = cls()
        return ContainerRegistry.__instance

    @classmethod
    def setApplication(cls, application):
        cls.__application = application

    @classmethod
    def getApplication(cls):
        return cls.__application

    __application = None    # type: Application
    __instance = None  # type: ContainerRegistry

    __container_types = {
        "definition": DefinitionContainer,
        "instance": InstanceContainer,
        "stack": ContainerStack,
    }

    __mime_type_map = {
<<<<<<< HEAD
        "application/x-uranium-definitioncontainer": DefinitionContainer,
        "application/x-uranium-instancecontainer": InstanceContainer,
        "application/x-uranium-containerstack": ContainerStack,
=======
        "application/x-uranium-definitioncontainer": DefinitionContainer.DefinitionContainer,
        "application/x-uranium-instancecontainer": InstanceContainer.InstanceContainer,
        "application/x-uranium-containerstack": ContainerStack.ContainerStack,
        "application/x-uranium-extruderstack": ContainerStack.ContainerStack,
>>>>>>> 51312851
    }

PluginRegistry.addType("settings_container", ContainerRegistry.addContainerType)

class _EmptyInstanceContainer(InstanceContainer):
    def isDirty(self) -> bool:
        return False

    def isReadOnly(self) -> bool:
        return True

    def getProperty(self, key, property_name):
        return None

    def setProperty(self, key, property_name, property_value, container = None):
        Logger.log("e", "Setting property %s of container %s which should remain empty", key, self.getName())
        return

    def serialize(self) -> str:
        return "[general]\n version = 2\n name = empty\n definition = fdmprinter\n"<|MERGE_RESOLUTION|>--- conflicted
+++ resolved
@@ -543,16 +543,10 @@
     }
 
     __mime_type_map = {
-<<<<<<< HEAD
-        "application/x-uranium-definitioncontainer": DefinitionContainer,
-        "application/x-uranium-instancecontainer": InstanceContainer,
-        "application/x-uranium-containerstack": ContainerStack,
-=======
         "application/x-uranium-definitioncontainer": DefinitionContainer.DefinitionContainer,
         "application/x-uranium-instancecontainer": InstanceContainer.InstanceContainer,
         "application/x-uranium-containerstack": ContainerStack.ContainerStack,
-        "application/x-uranium-extruderstack": ContainerStack.ContainerStack,
->>>>>>> 51312851
+        "application/x-uranium-extruderstack": ContainerStack.ContainerStack
     }
 
 PluginRegistry.addType("settings_container", ContainerRegistry.addContainerType)
