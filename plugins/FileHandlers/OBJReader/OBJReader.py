--- conflicted
+++ resolved
@@ -18,7 +18,7 @@
     def read(self, file_name):
         mesh = None
         scene_node = None
-<<<<<<< HEAD
+
         extension = os.path.splitext(file_name)[1]
         if extension.lower() == self._supported_extension:
             vertex_list = []
@@ -105,95 +105,5 @@
                 Job.yieldThread()
             if not mesh.hasNormals():
                 mesh.calculateNormals(fast = True)
-        return scene_node
-        
-        #return scene_node
-=======
 
-        vertex_list = []
-        normal_list = []
-        uv_list = []
-        face_list = []
-        scene_node = SceneNode()
-
-        mesh = MeshData()
-        scene_node.setMeshData(mesh)
-        f = open(file_name, "rt")
-        for line in f:
-            parts = line.split()
-            if len(parts) < 1:
-                continue
-            if parts[0] == "v":
-                vertex_list.append([float(parts[1]), float(parts[3]), -float(parts[2])])
-            if parts[0] == "vn":
-                normal_list.append([float(parts[1]), float(parts[3]), -float(parts[2])])
-            if parts[0] == "vt":
-                uv_list.append([float(parts[1]), float(parts[2])])
-            if parts[0] == "f":
-                parts = [i for i in map(lambda p: p.split("/"), parts)]
-                for idx in range(1, len(parts)-2):
-                    data = [int(parts[1][0]), int(parts[idx+1][0]), int(parts[idx+2][0])]
-                    if len(parts[1]) > 2:
-                        data += [int(parts[1][2]), int(parts[idx+1][2]), int(parts[idx+2][2])]
-
-                        if parts[1][1] and parts[idx+1][1] and parts[idx+2][1]:
-                            data += [int(parts[1][1]), int(parts[idx+1][1]), int(parts[idx+2][1])]
-                    face_list.append(data)
-            Job.yieldThread()
-        f.close()
-
-        mesh.reserveVertexCount(3 * len(face_list))
-        num_vertices = len(vertex_list)
-        num_normals = len(normal_list)
-
-        for face in face_list:
-            # Substract 1 from index, as obj starts counting at 1 instead of 0
-            i = face[0] - 1
-            j = face[1] - 1
-            k = face[2] - 1
-
-            if len(face) > 3:
-                ni = face[3] - 1
-                nj = face[4] - 1
-                nk = face[5] - 1
-            else:
-                ni = -1
-                nj = -1
-                nk = -1
-
-            if len(face) > 6:
-                ui = face[6] - 1
-                uj = face[7] - 1
-                uk = face[8] - 1
-            else:
-                ui = -1
-                uj = -1
-                uk = -1
-
-            #TODO: improve this handling, this can cause weird errors
-            if i < 0 or i >= num_vertices:
-                i = 0
-            if j < 0 or j >= num_vertices:
-                j = 0
-            if k < 0 or k >= num_vertices:
-                k = 0
-            if(ni != -1 and nj != -1 and nk != -1):
-                mesh.addFaceWithNormals(vertex_list[i][0], vertex_list[i][1], vertex_list[i][2], normal_list[ni][0], normal_list[ni][1], normal_list[ni][2], vertex_list[j][0], vertex_list[j][1], vertex_list[j][2], normal_list[nj][0], normal_list[nj][1], normal_list[nj][2], vertex_list[k][0], vertex_list[k][1], vertex_list[k][2],normal_list[nk][0], normal_list[nk][1], normal_list[nk][2])
-            else:
-                mesh.addFace(vertex_list[i][0], vertex_list[i][1], vertex_list[i][2], vertex_list[j][0], vertex_list[j][1], vertex_list[j][2], vertex_list[k][0], vertex_list[k][1], vertex_list[k][2])
-
-            if ui != -1:
-                mesh.setVertexUVCoordinates(mesh.getVertexCount() - 3, uv_list[ui][0], uv_list[ui][1])
-
-            if uj != -1:
-                mesh.setVertexUVCoordinates(mesh.getVertexCount() - 2, uv_list[uj][0], uv_list[uj][1])
-
-            if uk != -1:
-                mesh.setVertexUVCoordinates(mesh.getVertexCount() - 1, uv_list[uk][0], uv_list[uk][1])
-
-            Job.yieldThread()
-        if not mesh.hasNormals():
-            mesh.calculateNormals(fast = True)
-
-        return scene_node
->>>>>>> 4580851c
+        return scene_node